#!/usr/bin/env python
__author__ = 'David Conant, Jesse Livezey'

import argparse, h5py, multiprocessing, sys, os
import numpy as np

from utils import transcripts, make_data


# multiprocessing or python map()
mp = True


def htk_to_hdf5(path, blocks, output_folder=None, task='CV',
                align_window=None, align_pos = 0,
                data_type='HG', zscore='events'):
    """
    Process task data into segments with labels.

    Parameters
    ----------
    path : str
        Path to subject folder.
    blocks : list of ints
        Blocks from which data is gathered.
    task : str
        Type of tokens to be extracted.
    align_window : list of two ints
        Time window in seconds around each token.
    align_pos : ints
        Align to start of this phoneme.
    data_type : str
        Type of data to use.

    Returns
    -------
    D : dict
        Dictionary containing tokens as keys and data as array.
    anat : str
        Anatomy of data channels
    start_times : dict
        Dictionary of start times per token.
    stop_times : dict
        Dictionary of stop times per token.
    """

    if output_folder is None:
        output_folder = path

    if task == 'CV':
        tokens = sorted(['baa', 'bee', 'boo', 'daa', 'dee', 'doo', 'faa', 'fee', 'foo',
                         'gaa', 'gee', 'goo', 'haa', 'hee', 'hoo', 'kaa', 'kee', 'koo',
                         'laa', 'lee', 'loo', 'maa', 'mee', 'moo', 'naa', 'nee', 'noo',
                         'paa', 'pee', 'poo', 'raa', 'ree', 'roo', 'saa', 'shaa', 'shee',
                         'shoo', 'see', 'soo', 'taa', 'thaa', 'thee', 'thoo', 'tee',
                         'too', 'vaa', 'vee', 'voo', 'waa', 'wee', 'woo','yaa','yee',
                         'yoo', 'zaa', 'zee', 'zoo'])
    else:
        raise ValueError("task must of one of ['CV']: "+str(task)+'.')

    if data_type not in ['HG']:
        raise ValueError("data_type must be one of ['HG']: "+str(data_type)+'.')

    if align_window is None:
        align_window = np.array([-1., 1.])
    else:
        align_window = np.array(align_window)
        assert align_window[0] <= 0.
        assert align_window[1] >= 0.
        assert align_window[0] < align_window[1]

    def block_str(blocks):
        rval = 'blocks_'
        for block in blocks:
            rval += str(block) + '_'
        return rval

    def align_window_str(align_window):
        rval = 'align_window_' + str(align_window[0]) + '_to_'+ str(align_window[1])
        return rval

    folder, subject = os.path.split(os.path.normpath(path))
    fname = os.path.join(output_folder, 'hdf5', (subject + '_' + block_str(blocks)
                                       + task + '_' + data_type + '_'
                                       + align_window_str(align_window) + '_'
                                       + zscore + '.h5'))

    anat = make_data.load_anatomy(path)

    D = dict((token, np.array([])) for token in tokens)
    stop_times = dict((token, np.array([])) for token in tokens)
    start_times = dict((token, np.array([])) for token in tokens)

    args = [(subject, block, path, tokens, align_pos, align_window, data_type, zscore)
            for block in blocks]
    if mp:
        pool = multiprocessing.Pool()
        results = pool.map(process_block, args)
    else:
        results = map(process_block, args)

    for Bstart, Bstop, BD in results:
        for token in tokens:
            start_times[token] = (np.hstack((start_times[token], Bstart[token])) if
                                  start_times[token].size else Bstart[token])
            stop_times[token] = (np.hstack((stop_times[token], Bstop[token])) if
                                 stop_times[token].size else Bstop[token])
            D[token] = (np.vstack((D[token], BD[token])) if
                        D[token].size else BD[token])

    print('Saving to: '+fname)
    save_hdf5(fname, D, tokens, anat)

    return (D, anat, start_times, stop_times)

def process_block(args):
    """
    Process a single block.

    Parameters
    ----------
    subject : str
    block : int
    path : str
    tokens : list of str
    """
    
    subject, block, path, tokens, align_pos, align_window, data_type, zscore = args

    blockname = subject + '_B' + str(block)
    print('Processing block ' + blockname)
    blockpath = os.path.join(path, blockname)
    # Convert parseout to dataframe
    parseout = transcripts.parse(blockpath, blockname)
    df = transcripts.make_df(parseout, block, subject, align_pos)

    D = dict()
    stop_times = dict()
    start_times = dict()

    all_event_times = np.array([])
    for token in tokens:
        match = (df['label'] == token)
        all_event_times = (np.hstack((all_event_times,
                                      df['align'][match & (df['mode'] == 'speak')]))
                           if all_event_times.size else df['align'][match & (df['mode'] == 'speak')])

    for token in tokens:
        match = (df['label'] == token)
        event_times = df['align'][match & (df['mode'] == 'speak')]
        start = event_times.values + align_window[0]
        stop = event_times.values + align_window[1]

        start_times[token] = start.astype(float)
        stop_times[token] = stop.astype(float)
        data = make_data.run_makeD(blockpath, event_times, align_window,
                                   data_type, zscore, all_event_times)
        resampled_data = make_data.resample_data(data)
        D[token] = resampled_data

    return (start_times, stop_times, D)

def save_hdf5(fname, D, tokens, anat):
    """
    Save processed data to hdf5.

    Parameters
    ----------
    fname : str
        Path to save output.
    D : dict
        Dictionary containing data for each token.
    tokens : list of str
        Tokens to save from D.
    """
    tokens = sorted(tokens)
    labels = np.array(range(len(tokens)))
    X = None
    y = None
    for label, token in zip(labels, tokens):
        X_t = D[token]
        if X is None:
            X = X_t
        else:
            X = np.vstack((X, X_t))
        if y is None:
            y = label * np.ones(X_t.shape[0], dtype=int)
        else:
            y = np.hstack((y, label * np.ones(X_t.shape[0], dtype=int)))
<<<<<<< HEAD

=======
>>>>>>> 54c8b845
    folder, f = os.path.split(fname)

    try:
        os.mkdir(folder)
    except OSError:
        pass

    with h5py.File(fname, 'w') as f:
        f.create_dataset('X', data=X.astype('float32'))
        f.create_dataset('y', data=y)
        f.create_dataset('tokens', data=tokens)
        grp = f.create_group('anatomy')
        for key in sorted(anat.keys()):
            grp.create_dataset(key, data=anat[key])


if __name__ == "__main__":
    parser = argparse.ArgumentParser(description='Preprocess ECoG Data')
    parser.add_argument('path', help='path to subject folder')
    parser.add_argument('blocks', nargs='+', type=int)
    parser.add_argument('-o', '--output_folder', default=None)
    parser.add_argument('-t', '--task', default='CV')
    parser.add_argument('-w', '--align_window', nargs=2, type=float, default=[-.5, .79])
    parser.add_argument('-p', '--align_pos', type=int, default=1)
    parser.add_argument('-d', '--data_type', default='HG')
    parser.add_argument('-b', '--zscore', default='events')
    args = parser.parse_args()
    htk_to_hdf5(args.path, args.blocks, args.output_folder, args.task,
                args.align_window, args.align_pos, args.data_type, args.zscore)<|MERGE_RESOLUTION|>--- conflicted
+++ resolved
@@ -187,10 +187,6 @@
             y = label * np.ones(X_t.shape[0], dtype=int)
         else:
             y = np.hstack((y, label * np.ones(X_t.shape[0], dtype=int)))
-<<<<<<< HEAD
-
-=======
->>>>>>> 54c8b845
     folder, f = os.path.split(fname)
 
     try:
